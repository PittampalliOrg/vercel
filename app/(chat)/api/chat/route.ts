--- conflicted
+++ resolved
@@ -107,13 +107,10 @@
     messages: coreMessages,
     maxSteps: 5,
     experimental_activeTools:
-<<<<<<< HEAD
       modelId === 'gpt-4o-canvas'
-        ? [...weatherTools, ...canvasTools]
+        ? [...weatherTools, ...blocksTools]
         : weatherTools,
-=======
-      modelId === 'gpt-4o-blocks' ? blocksTools : weatherTools,
->>>>>>> 729634e1
+
     tools: {
       getWeather: {
         description: 'Get the current weather at a location',

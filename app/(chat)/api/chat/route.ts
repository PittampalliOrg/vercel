<<<<<<< HEAD
import { type Message, createDataStreamResponse } from "ai"
import type { Session } from "next-auth"
import { auth } from "@/app/(auth)/auth"
import { deleteChatById, getChatById, saveChat, saveMessages } from "@/lib/db/queries"
import { getMostRecentUserMessage } from "@/lib/utils"
import { generateTitleFromUserMessage } from "../../actions"
import { logger } from "@/lib/logger"

export const maxDuration = 60
export const dynamic = "force-dynamic"

// --- Use Environment Variable for Bridge URL - Ensure Correct Port (6279) ---
// Example for Docker Compose: BACKEND_BRIDGE_URL=http://mcp-manager:6279/api/bridge/chat
// Example for same machine: BACKEND_BRIDGE_URL=http://localhost:6279/api/bridge/chat
const bridgeUrl = process.env.BACKEND_BRIDGE_URL || `http://registry:6279/api/bridge/chat` // Default to localhost and HTTP port
logger.info(`[API Route] Using bridge URL: ${bridgeUrl}`)

export async function POST(request: Request) {
  let session: Session | null = null
  let userId: string | undefined = undefined

  try {
    session = await auth()
    if (!session?.user?.id) {
      logger.warn("[API Route] Unauthorized access attempt.")
      return new Response("Unauthorized", { status: 401 })
    }
    userId = session.user.id

    const {
      id: chatId,
      messages,
      selectedChatModel,
      primaryServerId,
      selectedTools,
    }: {
      id: string
      messages: Array<Message>
      selectedChatModel: string
      primaryServerId: string | null
      selectedTools?: string[]
    } = await request.json()

    const userMessage = getMostRecentUserMessage(messages)
    if (!userMessage) {
      logger.warn(`[API Route] No user message found for chat ${chatId}.`)
      return new Response("No user message found", { status: 400 })
    }

    const chat = await getChatById({ id: chatId })
    if (!chat) {
      const title = await generateTitleFromUserMessage({ message: userMessage })
      await saveChat({ id: chatId, userId: userId, title })
      logger.info(`[API Route] Created new chat ${chatId} with title "${title}".`)
    }
    if (userMessage.role === "user") {
      await saveMessages({
        messages: [{ ...userMessage, createdAt: new Date(), chatId: chatId }],
      })
    }

    logger.info(`[API Route] Forwarding chat request for ${chatId} to bridge: ${bridgeUrl}`)
    const bridgeRequestPayload = {
      prompt: typeof userMessage.content === "string" ? userMessage.content : "",
      history: messages.slice(0, -1),
      selectedTools: selectedTools ?? [],
      sessionId: chatId,
    }

    logger.debug(`[API Route] Bridge Payload for chat ${chatId}:`, JSON.stringify(bridgeRequestPayload))

    // --- Fetch from Backend Bridge ---
    const bridgeResponse = await fetch(bridgeUrl, {
      // Use the configured bridgeUrl
      method: "POST",
      headers: { "Content-Type": "application/json" },
      body: JSON.stringify(bridgeRequestPayload),
    })

    if (!bridgeResponse.ok) {
      const errorText = await bridgeResponse.text()
      logger.error(
        `[API Route] Bridge request failed for chat ${chatId}. Status: ${bridgeResponse.status}. Error: ${errorText}`,
      )
      return new Response(
        JSON.stringify({ error: `Backend bridge request failed: Status ${bridgeResponse.status} - ${errorText}` }),
        {
          status: 502,
          headers: { "Content-Type": "application/json" },
        },
      )
    }

    if (!bridgeResponse.body) {
      logger.error(`[API Route] Bridge response body is null for chat ${chatId}. Status: ${bridgeResponse.status}.`)
      throw new Error("Backend bridge returned empty response body.")
    }

    logger.info(`[API Route] Received streaming response from bridge for chat ${chatId}.`)

    // Use createDataStreamResponse with the execute pattern
    return createDataStreamResponse({
      execute: async (dataWriter) => {
        try {
          const reader = bridgeResponse.body!.getReader()
          const decoder = new TextDecoder()
          let buffer = ""
          let assistantMessage = ""

          function processBuffer() {
            let boundary = buffer.indexOf("\n\n")
            while (boundary >= 0) {
              const message = buffer.substring(0, boundary)
              buffer = buffer.substring(boundary + 2)
              if (message.startsWith("data:")) {
                const jsonData = message.substring("data:".length).trim()
                if (jsonData) {
                  try {
                    const bridgeChunk = JSON.parse(jsonData)

                    // Map the bridge chunk types to AI SDK format
                    switch (bridgeChunk.type) {
                      case "text":
                        // This is text content from the LLM
                        assistantMessage += bridgeChunk.value
                        // Write text content in AI SDK format - properly JSON stringified
                        dataWriter.write(`0:${JSON.stringify(bridgeChunk.value)}\n`)
                        break
                      case "tool_call":
                        // Format tool call for AI SDK - as a data array
                        dataWriter.write(
                          `2:${JSON.stringify([
                            {
                              type: "toolCall",
                              payload: {
                                toolCallId: bridgeChunk.toolCallId,
                                toolName: bridgeChunk.toolName,
                                toolInput: bridgeChunk.args,
                              },
                            },
                          ])}\n`,
                        )
                        break
                      case "tool_result":
                        // Format tool result for AI SDK - as a data array
                        dataWriter.write(
                          `2:${JSON.stringify([
                            {
                              type: "toolResult",
                              payload: {
                                toolCallId: bridgeChunk.toolCallId,
                                output: bridgeChunk.content,
                                isError: bridgeChunk.isError,
                              },
                            },
                          ])}\n`,
                        )
                        break
                      case "chatError":
                        // Format error as data array
                        dataWriter.write(
                          `2:${JSON.stringify([
                            {
                              type: "chatError",
                              payload: { message: bridgeChunk.message || "An error occurred" },
                            },
                          ])}\n`,
                        )
                        break
                      case "chatEnd":
                        // Format chat end as data array
                        dataWriter.write(
                          `2:${JSON.stringify([
                            {
                              type: "chatEnd",
                            },
                          ])}\n`,
                        )
                        break
                      default:
                        logger.warn(`[API Route] Unknown chunk type from bridge: ${bridgeChunk.type}`)
                    }
                  } catch (parseError: any) {
                    logger.error(
                      `[API Route] Failed to parse JSON from bridge stream for ${chatId}: ${parseError.message}. Data: "${jsonData}"`,
                    )
                    throw new Error("Failed to parse stream data from backend.")
                  }
                }
              }
              boundary = buffer.indexOf("\n\n")
            }
            return true
          }

          while (true) {
            const { done, value } = await reader.read()
            if (done) {
              logger.info(`[API Route] Bridge stream finished for chat ${chatId}.`)
              if (buffer.trim()) {
                processBuffer()
              }
              break
            }
            buffer += decoder.decode(value, { stream: true })
            if (!processBuffer()) break
          }
        } catch (streamError: any) {
          logger.error(`[API Route] Error reading stream from bridge for chat ${chatId}: ${streamError.message}`)
          throw streamError
        }
      },
      onError: (error) => {
        logger.error(
          `[API Route] Stream error for chat ${chatId}: ${error instanceof Error ? error.message : String(error)}`,
        )
        return `Error processing chat: ${error instanceof Error ? error.message : "Unknown error"}`
      },
    })
  } catch (error: unknown) {
    logger.error("[API Route] Unhandled error in POST /api/chat:", error)
    const errorMessage = error instanceof Error ? error.message : "An internal server error occurred."
    return new Response(JSON.stringify({ error: errorMessage }), {
      status: 500,
      headers: { "Content-Type": "application/json" },
    })
=======
import {
  UIMessage,
  appendResponseMessages,
  createDataStreamResponse,
  smoothStream,
  streamText,
} from 'ai';
import { auth } from '@/app/(auth)/auth';
import { systemPrompt } from '@/lib/ai/prompts';
import {
  deleteChatById,
  getChatById,
  saveChat,
  saveMessages,
} from '@/lib/db/queries';
import {
  generateUUID,
  getMostRecentUserMessage,
  getTrailingMessageId,
} from '@/lib/utils';
import { generateTitleFromUserMessage } from '../../actions';
import { createDocument } from '@/lib/ai/tools/create-document';
import { updateDocument } from '@/lib/ai/tools/update-document';
import { requestSuggestions } from '@/lib/ai/tools/request-suggestions';
import { getWeather } from '@/lib/ai/tools/get-weather';
import { isProductionEnvironment } from '@/lib/constants';
import { myProvider } from '@/lib/ai/providers';

export const maxDuration = 60;

export async function POST(request: Request) {
  try {
    const {
      id,
      messages,
      selectedChatModel,
    }: {
      id: string;
      messages: Array<UIMessage>;
      selectedChatModel: string;
    } = await request.json();

    const session = await auth();

    if (!session || !session.user || !session.user.id) {
      return new Response('Unauthorized', { status: 401 });
    }

    const userMessage = getMostRecentUserMessage(messages);

    if (!userMessage) {
      return new Response('No user message found', { status: 400 });
    }

    const chat = await getChatById({ id });

    if (!chat) {
      const title = await generateTitleFromUserMessage({
        message: userMessage,
      });

      await saveChat({ id, userId: session.user.id, title });
    } else {
      if (chat.userId !== session.user.id) {
        return new Response('Unauthorized', { status: 401 });
      }
    }

    await saveMessages({
      messages: [
        {
          chatId: id,
          id: userMessage.id,
          role: 'user',
          parts: userMessage.parts,
          attachments: userMessage.experimental_attachments ?? [],
          createdAt: new Date(),
        },
      ],
    });

    return createDataStreamResponse({
      execute: (dataStream) => {
        const result = streamText({
          model: myProvider.languageModel(selectedChatModel),
          system: systemPrompt({ selectedChatModel }),
          messages,
          maxSteps: 5,
          experimental_activeTools:
            selectedChatModel === 'chat-model-reasoning'
              ? []
              : [
                  'getWeather',
                  'createDocument',
                  'updateDocument',
                  'requestSuggestions',
                ],
          experimental_transform: smoothStream({ chunking: 'word' }),
          experimental_generateMessageId: generateUUID,
          tools: {
            getWeather,
            createDocument: createDocument({ session, dataStream }),
            updateDocument: updateDocument({ session, dataStream }),
            requestSuggestions: requestSuggestions({
              session,
              dataStream,
            }),
          },
          onFinish: async ({ response }) => {
            if (session.user?.id) {
              try {
                const assistantId = getTrailingMessageId({
                  messages: response.messages.filter(
                    (message) => message.role === 'assistant',
                  ),
                });

                if (!assistantId) {
                  throw new Error('No assistant message found!');
                }

                const [, assistantMessage] = appendResponseMessages({
                  messages: [userMessage],
                  responseMessages: response.messages,
                });

                await saveMessages({
                  messages: [
                    {
                      id: assistantId,
                      chatId: id,
                      role: assistantMessage.role,
                      parts: assistantMessage.parts,
                      attachments:
                        assistantMessage.experimental_attachments ?? [],
                      createdAt: new Date(),
                    },
                  ],
                });
              } catch (_) {
                console.error('Failed to save chat');
              }
            }
          },
          experimental_telemetry: {
            isEnabled: isProductionEnvironment,
            functionId: 'stream-text',
          },
        });

        result.consumeStream();

        result.mergeIntoDataStream(dataStream, {
          sendReasoning: true,
        });
      },
      onError: () => {
        return 'Oops, an error occured!';
      },
    });
  } catch (error) {
    return new Response('An error occurred while processing your request!', {
      status: 404,
    });
>>>>>>> ccbc6493
  }
}

// DELETE handler remains the same
export async function DELETE(request: Request) {
  const { searchParams } = new URL(request.url)
  const id = searchParams.get("id")
  if (!id) {
    return new Response("Chat ID required", { status: 400 })
  }
  const session = await auth()
  if (!session || !session.user?.id) {
    return new Response("Unauthorized", { status: 401 })
  }
  try {
    const chat = await getChatById({ id })
    if (!chat) {
      return new Response("Not Found", { status: 404 })
    }
    if (chat.userId !== session.user.id) {
      return new Response("Forbidden", { status: 403 })
    }
    await deleteChatById({ id })
    logger.info(`[API Route] Deleted chat ${id} for user ${session.user.id}.`)
    return new Response(null, { status: 204 })
  } catch (error) {
<<<<<<< HEAD
    logger.error(`[API Route] Error deleting chat ${id}:`, error)
    return new Response("Internal Server Error", { status: 500 })
=======
    return new Response('An error occurred while processing your request!', {
      status: 500,
    });
>>>>>>> ccbc6493
  }
}
<|MERGE_RESOLUTION|>--- conflicted
+++ resolved
@@ -1,231 +1,3 @@
-<<<<<<< HEAD
-import { type Message, createDataStreamResponse } from "ai"
-import type { Session } from "next-auth"
-import { auth } from "@/app/(auth)/auth"
-import { deleteChatById, getChatById, saveChat, saveMessages } from "@/lib/db/queries"
-import { getMostRecentUserMessage } from "@/lib/utils"
-import { generateTitleFromUserMessage } from "../../actions"
-import { logger } from "@/lib/logger"
-
-export const maxDuration = 60
-export const dynamic = "force-dynamic"
-
-// --- Use Environment Variable for Bridge URL - Ensure Correct Port (6279) ---
-// Example for Docker Compose: BACKEND_BRIDGE_URL=http://mcp-manager:6279/api/bridge/chat
-// Example for same machine: BACKEND_BRIDGE_URL=http://localhost:6279/api/bridge/chat
-const bridgeUrl = process.env.BACKEND_BRIDGE_URL || `http://registry:6279/api/bridge/chat` // Default to localhost and HTTP port
-logger.info(`[API Route] Using bridge URL: ${bridgeUrl}`)
-
-export async function POST(request: Request) {
-  let session: Session | null = null
-  let userId: string | undefined = undefined
-
-  try {
-    session = await auth()
-    if (!session?.user?.id) {
-      logger.warn("[API Route] Unauthorized access attempt.")
-      return new Response("Unauthorized", { status: 401 })
-    }
-    userId = session.user.id
-
-    const {
-      id: chatId,
-      messages,
-      selectedChatModel,
-      primaryServerId,
-      selectedTools,
-    }: {
-      id: string
-      messages: Array<Message>
-      selectedChatModel: string
-      primaryServerId: string | null
-      selectedTools?: string[]
-    } = await request.json()
-
-    const userMessage = getMostRecentUserMessage(messages)
-    if (!userMessage) {
-      logger.warn(`[API Route] No user message found for chat ${chatId}.`)
-      return new Response("No user message found", { status: 400 })
-    }
-
-    const chat = await getChatById({ id: chatId })
-    if (!chat) {
-      const title = await generateTitleFromUserMessage({ message: userMessage })
-      await saveChat({ id: chatId, userId: userId, title })
-      logger.info(`[API Route] Created new chat ${chatId} with title "${title}".`)
-    }
-    if (userMessage.role === "user") {
-      await saveMessages({
-        messages: [{ ...userMessage, createdAt: new Date(), chatId: chatId }],
-      })
-    }
-
-    logger.info(`[API Route] Forwarding chat request for ${chatId} to bridge: ${bridgeUrl}`)
-    const bridgeRequestPayload = {
-      prompt: typeof userMessage.content === "string" ? userMessage.content : "",
-      history: messages.slice(0, -1),
-      selectedTools: selectedTools ?? [],
-      sessionId: chatId,
-    }
-
-    logger.debug(`[API Route] Bridge Payload for chat ${chatId}:`, JSON.stringify(bridgeRequestPayload))
-
-    // --- Fetch from Backend Bridge ---
-    const bridgeResponse = await fetch(bridgeUrl, {
-      // Use the configured bridgeUrl
-      method: "POST",
-      headers: { "Content-Type": "application/json" },
-      body: JSON.stringify(bridgeRequestPayload),
-    })
-
-    if (!bridgeResponse.ok) {
-      const errorText = await bridgeResponse.text()
-      logger.error(
-        `[API Route] Bridge request failed for chat ${chatId}. Status: ${bridgeResponse.status}. Error: ${errorText}`,
-      )
-      return new Response(
-        JSON.stringify({ error: `Backend bridge request failed: Status ${bridgeResponse.status} - ${errorText}` }),
-        {
-          status: 502,
-          headers: { "Content-Type": "application/json" },
-        },
-      )
-    }
-
-    if (!bridgeResponse.body) {
-      logger.error(`[API Route] Bridge response body is null for chat ${chatId}. Status: ${bridgeResponse.status}.`)
-      throw new Error("Backend bridge returned empty response body.")
-    }
-
-    logger.info(`[API Route] Received streaming response from bridge for chat ${chatId}.`)
-
-    // Use createDataStreamResponse with the execute pattern
-    return createDataStreamResponse({
-      execute: async (dataWriter) => {
-        try {
-          const reader = bridgeResponse.body!.getReader()
-          const decoder = new TextDecoder()
-          let buffer = ""
-          let assistantMessage = ""
-
-          function processBuffer() {
-            let boundary = buffer.indexOf("\n\n")
-            while (boundary >= 0) {
-              const message = buffer.substring(0, boundary)
-              buffer = buffer.substring(boundary + 2)
-              if (message.startsWith("data:")) {
-                const jsonData = message.substring("data:".length).trim()
-                if (jsonData) {
-                  try {
-                    const bridgeChunk = JSON.parse(jsonData)
-
-                    // Map the bridge chunk types to AI SDK format
-                    switch (bridgeChunk.type) {
-                      case "text":
-                        // This is text content from the LLM
-                        assistantMessage += bridgeChunk.value
-                        // Write text content in AI SDK format - properly JSON stringified
-                        dataWriter.write(`0:${JSON.stringify(bridgeChunk.value)}\n`)
-                        break
-                      case "tool_call":
-                        // Format tool call for AI SDK - as a data array
-                        dataWriter.write(
-                          `2:${JSON.stringify([
-                            {
-                              type: "toolCall",
-                              payload: {
-                                toolCallId: bridgeChunk.toolCallId,
-                                toolName: bridgeChunk.toolName,
-                                toolInput: bridgeChunk.args,
-                              },
-                            },
-                          ])}\n`,
-                        )
-                        break
-                      case "tool_result":
-                        // Format tool result for AI SDK - as a data array
-                        dataWriter.write(
-                          `2:${JSON.stringify([
-                            {
-                              type: "toolResult",
-                              payload: {
-                                toolCallId: bridgeChunk.toolCallId,
-                                output: bridgeChunk.content,
-                                isError: bridgeChunk.isError,
-                              },
-                            },
-                          ])}\n`,
-                        )
-                        break
-                      case "chatError":
-                        // Format error as data array
-                        dataWriter.write(
-                          `2:${JSON.stringify([
-                            {
-                              type: "chatError",
-                              payload: { message: bridgeChunk.message || "An error occurred" },
-                            },
-                          ])}\n`,
-                        )
-                        break
-                      case "chatEnd":
-                        // Format chat end as data array
-                        dataWriter.write(
-                          `2:${JSON.stringify([
-                            {
-                              type: "chatEnd",
-                            },
-                          ])}\n`,
-                        )
-                        break
-                      default:
-                        logger.warn(`[API Route] Unknown chunk type from bridge: ${bridgeChunk.type}`)
-                    }
-                  } catch (parseError: any) {
-                    logger.error(
-                      `[API Route] Failed to parse JSON from bridge stream for ${chatId}: ${parseError.message}. Data: "${jsonData}"`,
-                    )
-                    throw new Error("Failed to parse stream data from backend.")
-                  }
-                }
-              }
-              boundary = buffer.indexOf("\n\n")
-            }
-            return true
-          }
-
-          while (true) {
-            const { done, value } = await reader.read()
-            if (done) {
-              logger.info(`[API Route] Bridge stream finished for chat ${chatId}.`)
-              if (buffer.trim()) {
-                processBuffer()
-              }
-              break
-            }
-            buffer += decoder.decode(value, { stream: true })
-            if (!processBuffer()) break
-          }
-        } catch (streamError: any) {
-          logger.error(`[API Route] Error reading stream from bridge for chat ${chatId}: ${streamError.message}`)
-          throw streamError
-        }
-      },
-      onError: (error) => {
-        logger.error(
-          `[API Route] Stream error for chat ${chatId}: ${error instanceof Error ? error.message : String(error)}`,
-        )
-        return `Error processing chat: ${error instanceof Error ? error.message : "Unknown error"}`
-      },
-    })
-  } catch (error: unknown) {
-    logger.error("[API Route] Unhandled error in POST /api/chat:", error)
-    const errorMessage = error instanceof Error ? error.message : "An internal server error occurred."
-    return new Response(JSON.stringify({ error: errorMessage }), {
-      status: 500,
-      headers: { "Content-Type": "application/json" },
-    })
-=======
 import {
   UIMessage,
   appendResponseMessages,
@@ -244,7 +16,7 @@
 import {
   generateUUID,
   getMostRecentUserMessage,
-  getTrailingMessageId,
+  sanitizeResponseMessages,
 } from '@/lib/utils';
 import { generateTitleFromUserMessage } from '../../actions';
 import { createDocument } from '@/lib/ai/tools/create-document';
@@ -257,144 +29,105 @@
 export const maxDuration = 60;
 
 export async function POST(request: Request) {
-  try {
-    const {
-      id,
-      messages,
-      selectedChatModel,
-    }: {
-      id: string;
-      messages: Array<UIMessage>;
-      selectedChatModel: string;
-    } = await request.json();
+  const {
+    id,
+    messages,
+    selectedChatModel,
+  }: { id: string; messages: Array<UIMessage>; selectedChatModel: string } =
+    await request.json();
 
-    const session = await auth();
+  const session = await auth();
 
-    if (!session || !session.user || !session.user.id) {
-      return new Response('Unauthorized', { status: 401 });
-    }
+  if (!session || !session.user || !session.user.id) {
+    return new Response('Unauthorized', { status: 401 });
+  }
 
-    const userMessage = getMostRecentUserMessage(messages);
+  const userMessage = getMostRecentUserMessage(messages);
 
-    if (!userMessage) {
-      return new Response('No user message found', { status: 400 });
-    }
+  if (!userMessage) {
+    return new Response('No user message found', { status: 400 });
+  }
 
-    const chat = await getChatById({ id });
+  const chat = await getChatById({ id });
 
-    if (!chat) {
-      const title = await generateTitleFromUserMessage({
-        message: userMessage,
+  if (!chat) {
+    const title = await generateTitleFromUserMessage({ message: userMessage });
+    await saveChat({ id, userId: session.user.id, title });
+  }
+
+  await saveMessages({
+    messages: [{ ...userMessage, createdAt: new Date(), chatId: id }],
+  });
+
+  return createDataStreamResponse({
+    execute: (dataStream) => {
+      const result = streamText({
+        model: myProvider.languageModel(selectedChatModel),
+        system: systemPrompt({ selectedChatModel }),
+        messages,
+        maxSteps: 5,
+        experimental_activeTools:
+          selectedChatModel === 'chat-model-reasoning'
+            ? []
+            : [
+                'getWeather',
+                'createDocument',
+                'updateDocument',
+                'requestSuggestions',
+              ],
+        experimental_transform: smoothStream({ chunking: 'word' }),
+        experimental_generateMessageId: generateUUID,
+        tools: {
+          getWeather,
+          createDocument: createDocument({ session, dataStream }),
+          updateDocument: updateDocument({ session, dataStream }),
+          requestSuggestions: requestSuggestions({
+            session,
+            dataStream,
+          }),
+        },
+        onFinish: async ({ response, reasoning }) => {
+          if (session.user?.id) {
+            try {
+              const sanitizedResponseMessages = sanitizeResponseMessages({
+                messages: response.messages,
+                reasoning,
+              });
+
+              await saveMessages({
+                messages: sanitizedResponseMessages.map((message) => {
+                  return {
+                    id: message.id,
+                    chatId: id,
+                    role: message.role,
+                    content: message.content,
+                    createdAt: new Date(),
+                  };
+                }),
+              });
+            } catch (error) {
+              console.error('Failed to save chat');
+            }
+          }
+        },
+        experimental_telemetry: {
+          isEnabled: true,
+          functionId: 'stream-text',
+        },
       });
 
-      await saveChat({ id, userId: session.user.id, title });
-    } else {
-      if (chat.userId !== session.user.id) {
-        return new Response('Unauthorized', { status: 401 });
-      }
-    }
+      result.consumeStream();
 
-    await saveMessages({
-      messages: [
-        {
-          chatId: id,
-          id: userMessage.id,
-          role: 'user',
-          parts: userMessage.parts,
-          attachments: userMessage.experimental_attachments ?? [],
-          createdAt: new Date(),
-        },
-      ],
-    });
-
-    return createDataStreamResponse({
-      execute: (dataStream) => {
-        const result = streamText({
-          model: myProvider.languageModel(selectedChatModel),
-          system: systemPrompt({ selectedChatModel }),
-          messages,
-          maxSteps: 5,
-          experimental_activeTools:
-            selectedChatModel === 'chat-model-reasoning'
-              ? []
-              : [
-                  'getWeather',
-                  'createDocument',
-                  'updateDocument',
-                  'requestSuggestions',
-                ],
-          experimental_transform: smoothStream({ chunking: 'word' }),
-          experimental_generateMessageId: generateUUID,
-          tools: {
-            getWeather,
-            createDocument: createDocument({ session, dataStream }),
-            updateDocument: updateDocument({ session, dataStream }),
-            requestSuggestions: requestSuggestions({
-              session,
-              dataStream,
-            }),
-          },
-          onFinish: async ({ response }) => {
-            if (session.user?.id) {
-              try {
-                const assistantId = getTrailingMessageId({
-                  messages: response.messages.filter(
-                    (message) => message.role === 'assistant',
-                  ),
-                });
-
-                if (!assistantId) {
-                  throw new Error('No assistant message found!');
-                }
-
-                const [, assistantMessage] = appendResponseMessages({
-                  messages: [userMessage],
-                  responseMessages: response.messages,
-                });
-
-                await saveMessages({
-                  messages: [
-                    {
-                      id: assistantId,
-                      chatId: id,
-                      role: assistantMessage.role,
-                      parts: assistantMessage.parts,
-                      attachments:
-                        assistantMessage.experimental_attachments ?? [],
-                      createdAt: new Date(),
-                    },
-                  ],
-                });
-              } catch (_) {
-                console.error('Failed to save chat');
-              }
-            }
-          },
-          experimental_telemetry: {
-            isEnabled: isProductionEnvironment,
-            functionId: 'stream-text',
-          },
-        });
-
-        result.consumeStream();
-
-        result.mergeIntoDataStream(dataStream, {
-          sendReasoning: true,
-        });
-      },
-      onError: () => {
-        return 'Oops, an error occured!';
-      },
-    });
-  } catch (error) {
-    return new Response('An error occurred while processing your request!', {
-      status: 404,
-    });
->>>>>>> ccbc6493
-  }
+      result.mergeIntoDataStream(dataStream, {
+        sendReasoning: true,
+      });
+    },
+    onError: () => {
+      return 'Oops, an error occured!';
+    },
+  });
 }
 
-// DELETE handler remains the same
 export async function DELETE(request: Request) {
   const { searchParams } = new URL(request.url)
   const id = searchParams.get("id")
@@ -414,16 +147,11 @@
       return new Response("Forbidden", { status: 403 })
     }
     await deleteChatById({ id })
-    logger.info(`[API Route] Deleted chat ${id} for user ${session.user.id}.`)
+    console.info(`[API Route] Deleted chat ${id} for user ${session.user.id}.`)
     return new Response(null, { status: 204 })
   } catch (error) {
-<<<<<<< HEAD
-    logger.error(`[API Route] Error deleting chat ${id}:`, error)
-    return new Response("Internal Server Error", { status: 500 })
-=======
     return new Response('An error occurred while processing your request!', {
       status: 500,
     });
->>>>>>> ccbc6493
   }
 }

--- conflicted
+++ resolved
@@ -55,17 +55,8 @@
     await dbActions.saveChat({ id, userId: session.user.id, title });
   }
 
-<<<<<<< HEAD
-  const userMessageId = generateUUID();
-
-  await dbActions.saveMessages({
-    messages: [
-      { ...userMessage, id: userMessageId, createdAt: new Date(), chatId: id },
-    ],
-=======
   await saveMessages({
     messages: [{ ...userMessage, createdAt: new Date(), chatId: id }],
->>>>>>> 95a2af25
   });
 
   return createDataStreamResponse({
@@ -103,28 +94,6 @@
                 reasoning,
               });
 
-<<<<<<< HEAD
-              await dbActions.saveMessages({
-                messages: responseMessagesWithoutIncompleteToolCalls.map(
-                  (message) => {
-                    const messageId = generateUUID();
-
-                    if (message.role === 'assistant') {
-                      dataStream.writeMessageAnnotation({
-                        messageIdFromServer: messageId,
-                      });
-                    }
-
-                    return {
-                      id: messageId,
-                      chatId: id,
-                      role: message.role,
-                      content: message.content,
-                      createdAt: new Date(),
-                    };
-                  },
-                ),
-=======
               await saveMessages({
                 messages: sanitizedResponseMessages.map((message) => {
                   return {
@@ -135,7 +104,6 @@
                     createdAt: new Date(),
                   };
                 }),
->>>>>>> 95a2af25
               });
             } catch (error) {
               console.error('Failed to save chat');

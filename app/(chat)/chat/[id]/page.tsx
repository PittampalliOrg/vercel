import { cookies } from 'next/headers';
import { notFound } from 'next/navigation';

import { auth } from '@/app/(auth)/auth';
import { Chat } from '@/components/chat';
import { DEFAULT_MODEL_NAME, models } from '@/lib/ai/models';
import { getChatById, getMessagesByChatId } from '@/lib/db/queries';
import { convertToUIMessages } from '@/lib/utils';
import { DataStreamHandler } from '@/components/data-stream-handler';

export default async function Page(props: { params: Promise<{ id: string }> }) {
  const params = await props.params;
  const { id } = params;
  const chat = await getChatById({ id });

  if (!chat) {
    notFound();
  }

  const session = await auth();

  if (chat.visibility === 'private') {
    if (!session || !session.user) {
      return notFound();
    }

    if (session.user.id !== chat.userId) {
      return notFound();
    }
  }

  let selectedModelId: string = DEFAULT_MODEL_NAME;

  const messagesFromDb = await getMessagesByChatId({
    id,
  });

  const cookieStore = await cookies();
  const modelIdFromCookie = cookieStore.get('model-id')?.value;
  const selectedModel = models.find((model) => model.id === modelIdFromCookie);

  if (selectedModel) {
    const canUseModel =
      !selectedModel.requiresAuth || (selectedModel.requiresAuth && session);

    if (canUseModel) {
      selectedModelId = selectedModel.id;
    }
  }

  return (
<<<<<<< HEAD
    <Chat
      id={chat.id}
      initialMessages={convertToUIMessages(messagesFromDb)}
      selectedModelId={selectedModelId}
      user={session?.user}
      selectedVisibilityType={chat.visibility}
      isReadonly={session?.user?.id !== chat.userId}
    />
=======
    <>
      <Chat
        id={chat.id}
        initialMessages={convertToUIMessages(messagesFromDb)}
        selectedModelId={selectedModelId}
        selectedVisibilityType={chat.visibility}
        isReadonly={session?.user?.id !== chat.userId}
      />
      <DataStreamHandler id={id} />
    </>
>>>>>>> 50fbc0da
  );
}<|MERGE_RESOLUTION|>--- conflicted
+++ resolved
@@ -1,12 +1,12 @@
-import { cookies } from 'next/headers';
-import { notFound } from 'next/navigation';
+import { cookies } from "next/headers";
+import { notFound } from "next/navigation";
 
-import { auth } from '@/app/(auth)/auth';
-import { Chat } from '@/components/chat';
-import { DEFAULT_MODEL_NAME, models } from '@/lib/ai/models';
-import { getChatById, getMessagesByChatId } from '@/lib/db/queries';
-import { convertToUIMessages } from '@/lib/utils';
-import { DataStreamHandler } from '@/components/data-stream-handler';
+import { auth } from "@/app/(auth)/auth";
+import { Chat } from "@/components/chat";
+import { DEFAULT_MODEL_NAME, models } from "@/lib/ai/models";
+import { getChatById, getMessagesByChatId } from "@/lib/db/queries";
+import { convertToUIMessages } from "@/lib/utils";
+import { DataStreamHandler } from "@/components/data-stream-handler";
 
 export default async function Page(props: { params: Promise<{ id: string }> }) {
   const params = await props.params;
@@ -19,7 +19,7 @@
 
   const session = await auth();
 
-  if (chat.visibility === 'private') {
+  if (chat.visibility === "private") {
     if (!session || !session.user) {
       return notFound();
     }
@@ -36,7 +36,7 @@
   });
 
   const cookieStore = await cookies();
-  const modelIdFromCookie = cookieStore.get('model-id')?.value;
+  const modelIdFromCookie = cookieStore.get("model-id")?.value;
   const selectedModel = models.find((model) => model.id === modelIdFromCookie);
 
   if (selectedModel) {
@@ -49,26 +49,16 @@
   }
 
   return (
-<<<<<<< HEAD
-    <Chat
-      id={chat.id}
-      initialMessages={convertToUIMessages(messagesFromDb)}
-      selectedModelId={selectedModelId}
-      user={session?.user}
-      selectedVisibilityType={chat.visibility}
-      isReadonly={session?.user?.id !== chat.userId}
-    />
-=======
     <>
       <Chat
         id={chat.id}
         initialMessages={convertToUIMessages(messagesFromDb)}
         selectedModelId={selectedModelId}
+        user={session?.user}
         selectedVisibilityType={chat.visibility}
         isReadonly={session?.user?.id !== chat.userId}
       />
       <DataStreamHandler id={id} />
     </>
->>>>>>> 50fbc0da
   );
 }
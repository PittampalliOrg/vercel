'use client';

import { startTransition, useMemo, useOptimistic, useState } from 'react';

import { saveChatModelAsCookie } from '@/app/(chat)/actions';
import { Button } from '@/components/ui/button';
import {
  DropdownMenu,
  DropdownMenuContent,
  DropdownMenuItem,
  DropdownMenuTrigger,
} from '@/components/ui/dropdown-menu';
import { chatModels } from '@/lib/ai/models';
import { cn } from '@/lib/utils';

import { CheckCircleFillIcon, ChevronDownIcon } from './icons';
import { trace } from '@opentelemetry/api';

const tracer = trace.getTracer('client-tracer');

export function ModelSelector({
  selectedModelId,
  className,
}: {
  selectedModelId: string;
} & React.ComponentProps<typeof Button>) {

  const [open, setOpen] = useState(false);
  const [optimisticModelId, setOptimisticModelId] =
    useOptimistic(selectedModelId);

  const selectedChatModel = useMemo(
    () => chatModels.find((chatModel) => chatModel.id === optimisticModelId),
    [optimisticModelId],
  );

  return (
    <DropdownMenu open={open} onOpenChange={setOpen}>
      <DropdownMenuTrigger
        asChild
        className={cn(
          'w-fit data-[state=open]:bg-accent data-[state=open]:text-accent-foreground',
          className,
        )}
      >
        <Button variant="outline" className="md:px-2 md:h-[34px]">
          {selectedChatModel?.name}
          <ChevronDownIcon />
        </Button>
      </DropdownMenuTrigger>
      <DropdownMenuContent align="start" className="min-w-[300px]">
<<<<<<< HEAD
        {models.map((model) => (
          <DropdownMenuItem
            key={model.id}
            onSelect={() => {
              setOpen(false);
              startTransition(() => {
                tracer.startActiveSpan('ModelSelector', (span) => {
                  span.setAttribute('model.id', model.id);
                  span.addEvent('Handling ModelSelector');
                  span.end();
                });
                setOptimisticModelId(model.id);
                saveModelId(model.id);
              });
            }}
            className="gap-4 group/item flex flex-row justify-between items-center"
            data-active={model.id === optimisticModelId}
          >
            <div className="flex flex-col gap-1 items-start">
              {model.label}
              {model.description && (
=======
        {chatModels.map((chatModel) => {
          const { id } = chatModel;

          return (
            <DropdownMenuItem
              key={id}
              onSelect={() => {
                setOpen(false);

                startTransition(() => {
                  setOptimisticModelId(id);
                  saveChatModelAsCookie(id);
                });
              }}
              className="gap-4 group/item flex flex-row justify-between items-center"
              data-active={id === optimisticModelId}
            >
              <div className="flex flex-col gap-1 items-start">
                <div>{chatModel.name}</div>
>>>>>>> 95a2af25
                <div className="text-xs text-muted-foreground">
                  {chatModel.description}
                </div>
              </div>

              <div className="text-foreground dark:text-foreground opacity-0 group-data-[active=true]/item:opacity-100">
                <CheckCircleFillIcon />
              </div>
            </DropdownMenuItem>
          );
        })}
      </DropdownMenuContent>
    </DropdownMenu>
  );
}<|MERGE_RESOLUTION|>--- conflicted
+++ resolved
@@ -49,29 +49,6 @@
         </Button>
       </DropdownMenuTrigger>
       <DropdownMenuContent align="start" className="min-w-[300px]">
-<<<<<<< HEAD
-        {models.map((model) => (
-          <DropdownMenuItem
-            key={model.id}
-            onSelect={() => {
-              setOpen(false);
-              startTransition(() => {
-                tracer.startActiveSpan('ModelSelector', (span) => {
-                  span.setAttribute('model.id', model.id);
-                  span.addEvent('Handling ModelSelector');
-                  span.end();
-                });
-                setOptimisticModelId(model.id);
-                saveModelId(model.id);
-              });
-            }}
-            className="gap-4 group/item flex flex-row justify-between items-center"
-            data-active={model.id === optimisticModelId}
-          >
-            <div className="flex flex-col gap-1 items-start">
-              {model.label}
-              {model.description && (
-=======
         {chatModels.map((chatModel) => {
           const { id } = chatModel;
 
@@ -91,7 +68,6 @@
             >
               <div className="flex flex-col gap-1 items-start">
                 <div>{chatModel.name}</div>
->>>>>>> 95a2af25
                 <div className="text-xs text-muted-foreground">
                   {chatModel.description}
                 </div>

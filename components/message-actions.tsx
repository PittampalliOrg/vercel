import type { Message } from 'ai';
import { toast } from 'sonner';
import { useSWRConfig } from 'swr';
import { useCopyToClipboard } from 'usehooks-ts';

import type { Vote } from '@/lib/db/schema';

import { CopyIcon, ThumbDownIcon, ThumbUpIcon } from './icons';
import { Button } from './ui/button';
import {
  Tooltip,
  TooltipContent,
  TooltipProvider,
  TooltipTrigger,
} from './ui/tooltip';

export function MessageActions({
  chatId,
  message,
  vote,
  isLoading,
}: {
  chatId: string;
  message: Message;
  vote: Vote | undefined;
  isLoading: boolean;
}) {
  const { mutate } = useSWRConfig();
  const [_, copyToClipboard] = useCopyToClipboard();

  if (isLoading) return null;
  if (message.role === 'user') return null;
  if (message.toolInvocations && message.toolInvocations.length > 0)
    return null;

  return (
    <TooltipProvider delayDuration={0}>
      <div className="flex flex-row gap-2">
        <Tooltip>
          <TooltipTrigger asChild>
            <Button
              className="py-1 px-2 h-fit text-muted-foreground"
              variant="outline"
              onClick={async () => {
                await copyToClipboard(message.content as string);
                toast.success('Copied to clipboard!');
              }}
            >
              <CopyIcon />
            </Button>
          </TooltipTrigger>
          <TooltipContent>Copy</TooltipContent>
        </Tooltip>

        <Tooltip>
          <TooltipTrigger asChild>
            <Button
              className="py-1 px-2 h-fit text-muted-foreground !pointer-events-auto"
              disabled={vote?.isUpvoted}
              variant="outline"
              onClick={async () => {
<<<<<<< HEAD
                const messageId = getMessageIdFromAnnotations(message);

                const upvote = fetch(`${process.env.NEXT_PUBLIC_BASE_PATH}/api/vote`, {
=======
                const upvote = fetch('/api/vote', {
>>>>>>> 95a2af25
                  method: 'PATCH',
                  body: JSON.stringify({
                    chatId,
                    messageId: message.id,
                    type: 'up',
                  }),
                });

                toast.promise(upvote, {
                  loading: 'Upvoting Response...',
                  success: () => {
                    mutate<Array<Vote>>(
                      `${process.env.NEXT_PUBLIC_BASE_PATH}/api/vote?chatId=${chatId}`,
                      (currentVotes) => {
                        if (!currentVotes) return [];

                        const votesWithoutCurrent = currentVotes.filter(
                          (vote) => vote.messageId !== message.id,
                        );

                        return [
                          ...votesWithoutCurrent,
                          {
                            chatId,
                            messageId: message.id,
                            isUpvoted: true,
                          },
                        ];
                      },
                      { revalidate: false },
                    );

                    return 'Upvoted Response!';
                  },
                  error: 'Failed to upvote response.',
                });
              }}
            >
              <ThumbUpIcon />
            </Button>
          </TooltipTrigger>
          <TooltipContent>Upvote Response</TooltipContent>
        </Tooltip>

        <Tooltip>
          <TooltipTrigger asChild>
            <Button
              className="py-1 px-2 h-fit text-muted-foreground !pointer-events-auto"
              variant="outline"
              disabled={vote && !vote.isUpvoted}
              onClick={async () => {
<<<<<<< HEAD
                const messageId = getMessageIdFromAnnotations(message);

                const downvote = fetch(`${process.env.NEXT_PUBLIC_BASE_PATH}/api/vote`, {
=======
                const downvote = fetch('/api/vote', {
>>>>>>> 95a2af25
                  method: 'PATCH',
                  body: JSON.stringify({
                    chatId,
                    messageId: message.id,
                    type: 'down',
                  }),
                });

                toast.promise(downvote, {
                  loading: 'Downvoting Response...',
                  success: () => {
                    mutate<Array<Vote>>(
                      `${process.env.NEXT_PUBLIC_BASE_PATH}/api/vote?chatId=${chatId}`,
                      (currentVotes) => {
                        if (!currentVotes) return [];

                        const votesWithoutCurrent = currentVotes.filter(
                          (vote) => vote.messageId !== message.id,
                        );

                        return [
                          ...votesWithoutCurrent,
                          {
                            chatId,
                            messageId: message.id,
                            isUpvoted: false,
                          },
                        ];
                      },
                      { revalidate: false },
                    );

                    return 'Downvoted Response!';
                  },
                  error: 'Failed to downvote response.',
                });
              }}
            >
              <ThumbDownIcon />
            </Button>
          </TooltipTrigger>
          <TooltipContent>Downvote Response</TooltipContent>
        </Tooltip>
      </div>
    </TooltipProvider>
  );
}<|MERGE_RESOLUTION|>--- conflicted
+++ resolved
@@ -59,13 +59,7 @@
               disabled={vote?.isUpvoted}
               variant="outline"
               onClick={async () => {
-<<<<<<< HEAD
-                const messageId = getMessageIdFromAnnotations(message);
-
-                const upvote = fetch(`${process.env.NEXT_PUBLIC_BASE_PATH}/api/vote`, {
-=======
                 const upvote = fetch('/api/vote', {
->>>>>>> 95a2af25
                   method: 'PATCH',
                   body: JSON.stringify({
                     chatId,
@@ -117,13 +111,7 @@
               variant="outline"
               disabled={vote && !vote.isUpvoted}
               onClick={async () => {
-<<<<<<< HEAD
-                const messageId = getMessageIdFromAnnotations(message);
-
-                const downvote = fetch(`${process.env.NEXT_PUBLIC_BASE_PATH}/api/vote`, {
-=======
                 const downvote = fetch('/api/vote', {
->>>>>>> 95a2af25
                   method: 'PATCH',
                   body: JSON.stringify({
                     chatId,

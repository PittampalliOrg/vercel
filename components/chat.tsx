"use client";
// ... other imports ...
import type { Attachment, Message, ToolCall, ToolResult, ChatRequestOptions } from "ai";
import { useChat } from "@ai-sdk/react";
import { useState, useEffect, useMemo, useCallback } from "react";
import useSWR, { useSWRConfig } from "swr";
import { toast } from "sonner";
import type { Tool as McpTool } from "@/lib/mcp/mcp.types";
import { ChatHeader } from "@/components/chat-header";
import type { Vote } from "@/lib/db/schema";
import { fetcher, generateUUID, convertToUIMessages, sanitizeUIMessages } from "@/lib/utils";
import { Artifact } from "./artifact";
import { MultimodalInput } from "./multimodal-input";
import { Messages } from "./messages";
import type { VisibilityType } from "./visibility-selector";
import { useArtifactSelector } from "@/hooks/use-artifact";
import { useMcpManager } from "@/lib/contexts/McpManagerContext";
import { ActiveMCPServers } from "@/components/active-mcp-servers";
import { McpConnectionState, ManagedServerState } from "@/lib/mcp/mcp.types";
import { Select, SelectContent, SelectItem, SelectTrigger, SelectValue } from "@/components/ui/select";

<<<<<<< HEAD
interface ChatProps {
  className?: string;
}
=======
import type { Attachment, UIMessage } from 'ai';
import { useChat } from '@ai-sdk/react';
import { useState } from 'react';
import useSWR, { useSWRConfig } from 'swr';
import { ChatHeader } from '@/components/chat-header';
import type { Vote } from '@/lib/db/schema';
import { fetcher, generateUUID } from '@/lib/utils';
import { Artifact } from './artifact';
import { MultimodalInput } from './multimodal-input';
import { Messages } from './messages';
import type { VisibilityType } from './visibility-selector';
import { useArtifactSelector } from '@/hooks/use-artifact';
import { toast } from 'sonner';
import { unstable_serialize } from 'swr/infinite';
import { getChatHistoryPaginationKey } from './sidebar-history';
>>>>>>> ccbc6493

export function Chat({
  id,
  initialMessages,
  selectedChatModel,
  selectedVisibilityType,
  isReadonly,
}: {
<<<<<<< HEAD
  id: string
  initialMessages: Array<Message>
  selectedChatModel: string
  selectedVisibilityType: VisibilityType
  isReadonly: boolean
=======
  id: string;
  initialMessages: Array<UIMessage>;
  selectedChatModel: string;
  selectedVisibilityType: VisibilityType;
  isReadonly: boolean;
>>>>>>> ccbc6493
}) {
  const { mutate } = useSWRConfig()
  const {
    wsStatus,
    serverStates,
    sendChatPrompt,
    selectedTools,
  } = useMcpManager()
  const [primaryServerId, setPrimaryServerId] = useState<string | null>(null)
  
  const runningServers = useMemo(
    () => Object.values(serverStates).filter((s) => s.status === McpConnectionState.Running),
    [serverStates],
  )
  
  // Effect 1: Manage primaryServerId selection
  useEffect(() => {
    const currentPrimaryRunning =
      primaryServerId && serverStates[primaryServerId]?.status === McpConnectionState.Running
    if (!currentPrimaryRunning) {
      const firstRunningId = runningServers[0]?.id ?? null
      if (primaryServerId !== firstRunningId) {
        setPrimaryServerId(firstRunningId)
      }
    }
  }, [primaryServerId, serverStates, runningServers])
  
  // --- AI SDK useChat Hook Configuration ---
  const {
    messages,
    setMessages,
    handleSubmit: chatHookHandleSubmit,
    input,
    setInput,
    append,
<<<<<<< HEAD
    isLoading: isChatHookLoading,
=======
    status,
>>>>>>> ccbc6493
    stop,
    reload,
    data,
    status, // Extract status from useChat hook
  } = useChat({
    id,
    api: "/frontend/api/chat", // Your Next.js API endpoint
    body: {
      // Data sent WITH EACH request to YOUR /api/chat endpoint
      id,
      selectedChatModel,
      primaryServerId, // Useful for context if bridge handles multiple servers
      selectedTools, // Send the user-selected tool IDs
    },
    initialMessages,
    streamProtocol: "data",
    sendExtraMessageFields: true,
    generateId: generateUUID,
<<<<<<< HEAD
    onFinish: (message) => {
      mutate("/api/history");
      console.info(`[Chat ${id}] Finished response for message: ${message.id}`);
      setMessages(msgs => sanitizeUIMessages(msgs));
    },
    onError: (error) => {
      console.error(`[Chat ${id}] useChat hook error:`, error);
      toast.error(error.message || "An error occurred during the chat request!");
      setMessages(msgs => sanitizeUIMessages(msgs));
    },
  });
  
  const isLoading = isChatHookLoading || wsStatus === "connecting";
  
  // Effect to handle custom stream data from the backend bridge via StreamData
  useEffect(() => {
    if (data && Array.isArray(data)) {
        data.forEach((dataItem: any) => {
            try {
                if (dataItem.type === 'toolStart') {
                    setMessages(currentMessages => {
                         const lastMessage = currentMessages[currentMessages.length - 1];
                         if (lastMessage && lastMessage.role === 'assistant') {
                              return [
                                   ...currentMessages.slice(0, -1),
                                   {
                                        ...lastMessage,
                                        toolInvocations: [
                                             ...(lastMessage.toolInvocations ?? []),
                                             {
                                                 toolCallId: dataItem.payload.toolCallId,
                                                 toolName: dataItem.payload.toolName,
                                                 args: dataItem.payload.toolInput,
                                                 state: 'call',
                                             }
                                        ]
                                   }
                              ];
                         } else {
                               return [
                                    ...currentMessages,
                                    {
                                        id: generateUUID(),
                                        role: 'assistant',
                                        content: '',
                                        toolInvocations: [{
                                             toolCallId: dataItem.payload.toolCallId,
                                             toolName: dataItem.payload.toolName,
                                             args: dataItem.payload.toolInput,
                                             state: 'call',
                                        }]
                                    }
                               ];
                         }
                    });
                } else if (dataItem.type === 'toolEnd') {
                    setMessages(currentMessages => currentMessages.map(msg => {
                        if (msg.toolInvocations) {
                            return {
                                ...msg,
                                toolInvocations: msg.toolInvocations.map(inv => {
                                    if (inv.toolCallId === dataItem.payload.toolCallId) {
                                        console.debug(`[Chat ${id}] Updating tool result for ${inv.toolName} (${inv.toolCallId})`);
                                        return {
                                            ...inv,
                                            state: 'result',
                                            result: dataItem.payload.output,
                                        };
                                    }
                                    return inv;
                                })
                            };
                        }
                        return msg;
                    }));
                } else if (dataItem.type === 'chatError') {
                     toast.error(dataItem.payload.message);
                } else if (dataItem.type === 'chatEnd') {
                    console.debug(`[Chat ${id}] Received chatEnd from stream data.`);
                }
            } catch (error) {
                 console.error(`[Chat ${id}] Error processing stream data item:`, error, 'Data:', dataItem);
            }
        });
    }
  }, [data, setMessages]);
  
  const { data: votes } = useSWR<Array<Vote>>(`/api/vote?chatId=${id}`, fetcher);
=======
    onFinish: () => {
      mutate(unstable_serialize(getChatHistoryPaginationKey));
    },
    onError: () => {
      toast.error('An error occured, please try again!');
    },
  });

  const { data: votes } = useSWR<Array<Vote>>(
    messages.length >= 2 ? `/api/vote?chatId=${id}` : null,
    fetcher,
  );

>>>>>>> ccbc6493
  const [attachments, setAttachments] = useState<Array<Attachment>>([]);
  const isArtifactVisible = useArtifactSelector((state) => state.isVisible)
  
  // Create a type-compatible handleSubmit function for MultimodalInput and Artifact components
  const handleFormSubmit = useCallback(
    (event?: { preventDefault?: () => void } | undefined, chatRequestOptions?: ChatRequestOptions | undefined) => {
      if (event?.preventDefault) {
        event.preventDefault();
      }
      
      const options: ChatRequestOptions = {
        ...chatRequestOptions,
        body: {
          id,
          selectedChatModel,
          primaryServerId,
          selectedTools,
          ...(chatRequestOptions?.body || {})
        },
        experimental_attachments: attachments,
        data: chatRequestOptions?.data
      };
      
      chatHookHandleSubmit(event, options);
      setAttachments([]);
    },
    [chatHookHandleSubmit, id, selectedChatModel, primaryServerId, selectedTools, attachments]
  );

  return (
    <>
      <div className="flex flex-col min-w-0 h-dvh bg-background">
        <ChatHeader
          chatId={id}
          selectedModelId={selectedChatModel}
          selectedVisibilityType={selectedVisibilityType}
          isReadonly={isReadonly}
        />
        <div className="flex items-center justify-between gap-4 px-4 pt-2 border-b pb-2">
           <div className="flex items-center gap-2 flex-shrink min-w-0">
              <label htmlFor="primary-server-select" className="text-xs text-muted-foreground flex-shrink-0">
                 Chat Target:
              </label>
              <Select
                 value={primaryServerId ?? ""}
                 onValueChange={setPrimaryServerId}
                 disabled={isLoading || runningServers.length === 0 || wsStatus !== 'open'}
              >
                 <SelectTrigger
                    id="primary-server-select"
                    className="h-8 text-xs w-full sm:w-[200px] truncate flex-shrink"
                 >
                    <SelectValue placeholder="Select target..." />
                 </SelectTrigger>
                 <SelectContent>
                    {runningServers.length === 0 && wsStatus === 'open' && (
                       <SelectItem value="no-servers" disabled>
                          No running servers
                       </SelectItem>
                    )}
                     {wsStatus !== 'open' && (
                         <SelectItem value="ws-disconnected" disabled>
                              {wsStatus === 'connecting' ? 'Connecting...' : 'Disconnected'}
                         </SelectItem>
                     )}
                    {runningServers.map((server) => (
                       <SelectItem key={server.id} value={server.id} className="text-xs">
                          {server.label || server.id}
                       </SelectItem>
                    ))}
                 </SelectContent>
              </Select>
           </div>
           <div className="flex-grow overflow-x-auto">
               <ActiveMCPServers />
           </div>
        </div>
        <Messages
          chatId={id}
<<<<<<< HEAD
          status={status} // Use the correct status from useChat
=======
          status={status}
>>>>>>> ccbc6493
          votes={votes}
          messages={messages}
          setMessages={setMessages}
          reload={reload}
          isReadonly={isReadonly}
          isArtifactVisible={isArtifactVisible}
        />
        <div className="flex mx-auto px-4 bg-background pb-4 md:pb-6 gap-2 w-full md:max-w-3xl">
          {!isReadonly && (
            <MultimodalInput
<<<<<<< HEAD
            chatId={id}
            input={input}
            setInput={setInput}
            handleSubmit={handleFormSubmit} // Fix: Use handleFormSubmit instead of handleSubmit
            status={status} // Use the correct status from useChat
            stop={stop}
            attachments={attachments}
            setAttachments={setAttachments}
            messages={messages}
            setMessages={setMessages}
            append={append}
          />
=======
              chatId={id}
              input={input}
              setInput={setInput}
              handleSubmit={handleSubmit}
              status={status}
              stop={stop}
              attachments={attachments}
              setAttachments={setAttachments}
              messages={messages}
              setMessages={setMessages}
              append={append}
            />
>>>>>>> ccbc6493
          )}
        </div>
      </div>
      <Artifact
        chatId={id}
        input={input}
        setInput={setInput}
<<<<<<< HEAD
        handleSubmit={handleFormSubmit} // Fix: Use handleFormSubmit instead of handleSubmit
        status={status} // Use the correct status from useChat
=======
        handleSubmit={handleSubmit}
        status={status}
>>>>>>> ccbc6493
        stop={stop}
        attachments={attachments}
        setAttachments={setAttachments}
        append={append}
        messages={messages}
        setMessages={setMessages}
        reload={reload}
        votes={votes}
        isReadonly={isReadonly}
      />
    </>
  )
}<|MERGE_RESOLUTION|>--- conflicted
+++ resolved
@@ -1,6 +1,6 @@
 "use client";
 // ... other imports ...
-import type { Attachment, Message, ToolCall, ToolResult, ChatRequestOptions } from "ai";
+import type { Attachment, Message, ToolCall, ToolResult, ChatRequestOptions, UIMessage } from "ai";
 import { useChat } from "@ai-sdk/react";
 import { useState, useEffect, useMemo, useCallback } from "react";
 import useSWR, { useSWRConfig } from "swr";
@@ -19,27 +19,9 @@
 import { McpConnectionState, ManagedServerState } from "@/lib/mcp/mcp.types";
 import { Select, SelectContent, SelectItem, SelectTrigger, SelectValue } from "@/components/ui/select";
 
-<<<<<<< HEAD
 interface ChatProps {
   className?: string;
 }
-=======
-import type { Attachment, UIMessage } from 'ai';
-import { useChat } from '@ai-sdk/react';
-import { useState } from 'react';
-import useSWR, { useSWRConfig } from 'swr';
-import { ChatHeader } from '@/components/chat-header';
-import type { Vote } from '@/lib/db/schema';
-import { fetcher, generateUUID } from '@/lib/utils';
-import { Artifact } from './artifact';
-import { MultimodalInput } from './multimodal-input';
-import { Messages } from './messages';
-import type { VisibilityType } from './visibility-selector';
-import { useArtifactSelector } from '@/hooks/use-artifact';
-import { toast } from 'sonner';
-import { unstable_serialize } from 'swr/infinite';
-import { getChatHistoryPaginationKey } from './sidebar-history';
->>>>>>> ccbc6493
 
 export function Chat({
   id,
@@ -48,19 +30,11 @@
   selectedVisibilityType,
   isReadonly,
 }: {
-<<<<<<< HEAD
   id: string
-  initialMessages: Array<Message>
+  initialMessages: Array<UIMessage>
   selectedChatModel: string
   selectedVisibilityType: VisibilityType
   isReadonly: boolean
-=======
-  id: string;
-  initialMessages: Array<UIMessage>;
-  selectedChatModel: string;
-  selectedVisibilityType: VisibilityType;
-  isReadonly: boolean;
->>>>>>> ccbc6493
 }) {
   const { mutate } = useSWRConfig()
   const {
@@ -96,15 +70,10 @@
     input,
     setInput,
     append,
-<<<<<<< HEAD
-    isLoading: isChatHookLoading,
-=======
     status,
->>>>>>> ccbc6493
     stop,
     reload,
     data,
-    status, // Extract status from useChat hook
   } = useChat({
     id,
     api: "/frontend/api/chat", // Your Next.js API endpoint
@@ -119,96 +88,6 @@
     streamProtocol: "data",
     sendExtraMessageFields: true,
     generateId: generateUUID,
-<<<<<<< HEAD
-    onFinish: (message) => {
-      mutate("/api/history");
-      console.info(`[Chat ${id}] Finished response for message: ${message.id}`);
-      setMessages(msgs => sanitizeUIMessages(msgs));
-    },
-    onError: (error) => {
-      console.error(`[Chat ${id}] useChat hook error:`, error);
-      toast.error(error.message || "An error occurred during the chat request!");
-      setMessages(msgs => sanitizeUIMessages(msgs));
-    },
-  });
-  
-  const isLoading = isChatHookLoading || wsStatus === "connecting";
-  
-  // Effect to handle custom stream data from the backend bridge via StreamData
-  useEffect(() => {
-    if (data && Array.isArray(data)) {
-        data.forEach((dataItem: any) => {
-            try {
-                if (dataItem.type === 'toolStart') {
-                    setMessages(currentMessages => {
-                         const lastMessage = currentMessages[currentMessages.length - 1];
-                         if (lastMessage && lastMessage.role === 'assistant') {
-                              return [
-                                   ...currentMessages.slice(0, -1),
-                                   {
-                                        ...lastMessage,
-                                        toolInvocations: [
-                                             ...(lastMessage.toolInvocations ?? []),
-                                             {
-                                                 toolCallId: dataItem.payload.toolCallId,
-                                                 toolName: dataItem.payload.toolName,
-                                                 args: dataItem.payload.toolInput,
-                                                 state: 'call',
-                                             }
-                                        ]
-                                   }
-                              ];
-                         } else {
-                               return [
-                                    ...currentMessages,
-                                    {
-                                        id: generateUUID(),
-                                        role: 'assistant',
-                                        content: '',
-                                        toolInvocations: [{
-                                             toolCallId: dataItem.payload.toolCallId,
-                                             toolName: dataItem.payload.toolName,
-                                             args: dataItem.payload.toolInput,
-                                             state: 'call',
-                                        }]
-                                    }
-                               ];
-                         }
-                    });
-                } else if (dataItem.type === 'toolEnd') {
-                    setMessages(currentMessages => currentMessages.map(msg => {
-                        if (msg.toolInvocations) {
-                            return {
-                                ...msg,
-                                toolInvocations: msg.toolInvocations.map(inv => {
-                                    if (inv.toolCallId === dataItem.payload.toolCallId) {
-                                        console.debug(`[Chat ${id}] Updating tool result for ${inv.toolName} (${inv.toolCallId})`);
-                                        return {
-                                            ...inv,
-                                            state: 'result',
-                                            result: dataItem.payload.output,
-                                        };
-                                    }
-                                    return inv;
-                                })
-                            };
-                        }
-                        return msg;
-                    }));
-                } else if (dataItem.type === 'chatError') {
-                     toast.error(dataItem.payload.message);
-                } else if (dataItem.type === 'chatEnd') {
-                    console.debug(`[Chat ${id}] Received chatEnd from stream data.`);
-                }
-            } catch (error) {
-                 console.error(`[Chat ${id}] Error processing stream data item:`, error, 'Data:', dataItem);
-            }
-        });
-    }
-  }, [data, setMessages]);
-  
-  const { data: votes } = useSWR<Array<Vote>>(`/api/vote?chatId=${id}`, fetcher);
-=======
     onFinish: () => {
       mutate(unstable_serialize(getChatHistoryPaginationKey));
     },
@@ -222,7 +101,6 @@
     fetcher,
   );
 
->>>>>>> ccbc6493
   const [attachments, setAttachments] = useState<Array<Attachment>>([]);
   const isArtifactVisible = useArtifactSelector((state) => state.isVisible)
   
@@ -302,11 +180,7 @@
         </div>
         <Messages
           chatId={id}
-<<<<<<< HEAD
           status={status} // Use the correct status from useChat
-=======
-          status={status}
->>>>>>> ccbc6493
           votes={votes}
           messages={messages}
           setMessages={setMessages}
@@ -317,7 +191,6 @@
         <div className="flex mx-auto px-4 bg-background pb-4 md:pb-6 gap-2 w-full md:max-w-3xl">
           {!isReadonly && (
             <MultimodalInput
-<<<<<<< HEAD
             chatId={id}
             input={input}
             setInput={setInput}
@@ -330,20 +203,6 @@
             setMessages={setMessages}
             append={append}
           />
-=======
-              chatId={id}
-              input={input}
-              setInput={setInput}
-              handleSubmit={handleSubmit}
-              status={status}
-              stop={stop}
-              attachments={attachments}
-              setAttachments={setAttachments}
-              messages={messages}
-              setMessages={setMessages}
-              append={append}
-            />
->>>>>>> ccbc6493
           )}
         </div>
       </div>
@@ -351,13 +210,8 @@
         chatId={id}
         input={input}
         setInput={setInput}
-<<<<<<< HEAD
         handleSubmit={handleFormSubmit} // Fix: Use handleFormSubmit instead of handleSubmit
         status={status} // Use the correct status from useChat
-=======
-        handleSubmit={handleSubmit}
-        status={status}
->>>>>>> ccbc6493
         stop={stop}
         attachments={attachments}
         setAttachments={setAttachments}

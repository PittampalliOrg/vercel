--- conflicted
+++ resolved
@@ -56,13 +56,8 @@
             setIsMutating(true);
 
             mutate(
-<<<<<<< HEAD
-              `${process.env.NEXT_PUBLIC_BASE_PATH}/api/document?id=${block.documentId}`,
-              await fetch(`${process.env.NEXT_PUBLIC_BASE_PATH}/api/document?id=${block.documentId}`, {
-=======
               `/api/document?id=${artifact.documentId}`,
               await fetch(`/api/document?id=${artifact.documentId}`, {
->>>>>>> 95a2af25
                 method: 'PATCH',
                 body: JSON.stringify({
                   timestamp: getDocumentTimestampByIndex(

--- conflicted
+++ resolved
@@ -85,13 +85,7 @@
     createdAt: timestamp('created_at').notNull(),
     title: text('title').notNull(),
     content: text('content'),
-<<<<<<< HEAD
-    // Replacing `varchar('text', { enum: ['text','code','image'] })`
-    // with `varchar('kind', { enum: ['text','code','image'] })`.
-    kind: varchar('kind', { enum: ['text', 'code', 'image'] })
-=======
     kind: varchar('text', { enum: ['text', 'code', 'image', 'sheet'] })
->>>>>>> 95a2af25
       .notNull()
       .default('text'),
     userId: uuid('user_id')

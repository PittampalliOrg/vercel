import { z } from 'zod';
import { Session } from 'next-auth';
import { DataStreamWriter, streamObject, tool } from 'ai';
// import { getDocumentById, saveSuggestions } from '@/lib/db/queries';
import { Suggestion } from '@/lib/db/schema';
import { generateUUID } from '@/lib/utils';
<<<<<<< HEAD
import { dbActions } from '@/lib/db/queries';
=======
import { myProvider } from '../models';
>>>>>>> 95a2af25

interface RequestSuggestionsProps {
  session: Session;
  dataStream: DataStreamWriter;
}

export const requestSuggestions = ({
  session,
  dataStream,
}: RequestSuggestionsProps) =>
  tool({
    description: 'Request suggestions for a document',
    parameters: z.object({
      documentId: z
        .string()
        .describe('The ID of the document to request edits'),
      createdAt: z
        .string()
        .describe('The creation timestamp of the document'),
    }),
    execute: async ({ documentId, createdAt }) => {
      const document = await dbActions.getDocumentById({ id: documentId });

      if (!document || !document.content) {
        return {
          error: 'Document not found',
        };
      }

      const suggestions: Array<
        Omit<Suggestion, 'userId' | 'createdAt' | 'documentCreatedAt'>
      > = [];

      const { elementStream } = streamObject({
        model: myProvider.languageModel('artifact-model'),
        system:
          'You are a help writing assistant. Given a piece of writing, please offer suggestions to improve the piece of writing and describe the change. It is very important for the edits to contain full sentences instead of just words. Max 5 suggestions.',
        prompt: document.content,
        output: 'array',
        schema: z.object({
          originalSentence: z.string().describe('The original sentence'),
          suggestedSentence: z.string().describe('The suggested sentence'),
          description: z.string().describe('The description of the suggestion'),
        }),
      });

      for await (const element of elementStream) {
        const suggestion = {
          originalText: element.originalSentence,
          suggestedText: element.suggestedSentence,
          description: element.description,
          id: generateUUID(),
          documentId: documentId,
          isResolved: false,
        };

        dataStream.writeData({
          type: 'suggestion',
          content: suggestion,
        });

        suggestions.push(suggestion);
      }

      if (session.user?.id) {
        const userId = session.user.id;

        await dbActions.saveSuggestions({
          suggestions: suggestions.map((suggestion) => ({
            ...suggestion,
            userId,
            createdAt: new Date(),
            documentCreatedAt: new Date(createdAt),
          })),
        });
      }

      return {
        id: documentId,
        title: document.title,
        kind: document.kind,
        message: 'Suggestions have been added to the document',
      };
    },
  });<|MERGE_RESOLUTION|>--- conflicted
+++ resolved
@@ -4,11 +4,8 @@
 // import { getDocumentById, saveSuggestions } from '@/lib/db/queries';
 import { Suggestion } from '@/lib/db/schema';
 import { generateUUID } from '@/lib/utils';
-<<<<<<< HEAD
+import { myProvider } from '../models';
 import { dbActions } from '@/lib/db/queries';
-=======
-import { myProvider } from '../models';
->>>>>>> 95a2af25
 
 interface RequestSuggestionsProps {
   session: Session;

import { DataStreamWriter, tool } from 'ai';
import { Session } from 'next-auth';
import { z } from 'zod';
<<<<<<< HEAD
// import { getDocumentById, saveDocument } from '@/lib/db/queries';
import { customModel, imageGenerationModel } from '..';
import { updateDocumentPrompt } from '../prompts';
=======
import { getDocumentById, saveDocument } from '@/lib/db/queries';
import { documentHandlersByArtifactKind } from '@/lib/artifacts/server';
>>>>>>> 95a2af25

import { dbActions } from '@/lib/db/queries';
import { BlockKind } from '@/lib/db/queries';

interface UpdateDocumentProps {
  session: Session;
  dataStream: DataStreamWriter;
}

export const updateDocument = ({ session, dataStream }: UpdateDocumentProps) =>
  tool({
    description: 'Update a document with the given description.',
    parameters: z.object({
      id: z.string().describe('The ID of the document to update'),
      description: z
        .string()
        .describe('The description of changes that need to be made'),
    }),
    execute: async ({ id, description }) => {
      const document = await dbActions.getDocumentById({ id });

      if (!document) {
        return {
          error: 'Document not found',
        };
      }

      dataStream.writeData({
        type: 'clear',
        content: document.title,
      });

      const documentHandler = documentHandlersByArtifactKind.find(
        (documentHandlerByArtifactKind) =>
          documentHandlerByArtifactKind.kind === document.kind,
      );

      if (!documentHandler) {
        throw new Error(`No document handler found for kind: ${document.kind}`);
      }

<<<<<<< HEAD
      if (session.user?.id) {
        await dbActions.saveDocument({
          id,
          title: document.title,
          content: draftText,
          kind: document.kind as BlockKind, // Cast to BlockKind
          userId: session.user.id,
        });
      }
=======
      await documentHandler.onUpdateDocument({
        document,
        description,
        dataStream,
        session,
      });

      dataStream.writeData({ type: 'finish', content: '' });
>>>>>>> 95a2af25

      return {
        id,
        title: document.title,
        kind: document.kind,
        content: 'The document has been updated successfully.',
      };
    },
  });<|MERGE_RESOLUTION|>--- conflicted
+++ resolved
@@ -1,14 +1,8 @@
 import { DataStreamWriter, tool } from 'ai';
 import { Session } from 'next-auth';
 import { z } from 'zod';
-<<<<<<< HEAD
 // import { getDocumentById, saveDocument } from '@/lib/db/queries';
-import { customModel, imageGenerationModel } from '..';
-import { updateDocumentPrompt } from '../prompts';
-=======
-import { getDocumentById, saveDocument } from '@/lib/db/queries';
 import { documentHandlersByArtifactKind } from '@/lib/artifacts/server';
->>>>>>> 95a2af25
 
 import { dbActions } from '@/lib/db/queries';
 import { BlockKind } from '@/lib/db/queries';
@@ -50,17 +44,6 @@
         throw new Error(`No document handler found for kind: ${document.kind}`);
       }
 
-<<<<<<< HEAD
-      if (session.user?.id) {
-        await dbActions.saveDocument({
-          id,
-          title: document.title,
-          content: draftText,
-          kind: document.kind as BlockKind, // Cast to BlockKind
-          userId: session.user.id,
-        });
-      }
-=======
       await documentHandler.onUpdateDocument({
         document,
         description,
@@ -69,7 +52,6 @@
       });
 
       dataStream.writeData({ type: 'finish', content: '' });
->>>>>>> 95a2af25
 
       return {
         id,

import { generateUUID } from '@/lib/utils';
import { DataStreamWriter, tool } from 'ai';
import { z } from 'zod';
<<<<<<< HEAD
import { customModel, imageGenerationModel } from '..';
import { codePrompt } from '../prompts';
// import { dbActions.saveDocument } from '@/lib/db/queries';
import { Session } from 'next-auth';
import { Model } from '../models';
import { dbActions, BlockKind } from '@/lib/db/queries';
=======
import { Session } from 'next-auth';
import {
  artifactKinds,
  documentHandlersByArtifactKind,
} from '@/lib/artifacts/server';
>>>>>>> 95a2af25

interface CreateDocumentProps {
  session: Session;
  dataStream: DataStreamWriter;
}

export const createDocument = ({ session, dataStream }: CreateDocumentProps) =>
  tool({
    description:
      'Create a document for a writing or content creation activities. This tool will call other functions that will generate the contents of the document based on the title and kind.',
    parameters: z.object({
      title: z.string(),
      kind: z.enum(artifactKinds),
    }),
    execute: async ({ title, kind }) => {
      const id = generateUUID();

      dataStream.writeData({
        type: 'kind',
        content: kind,
      });

      dataStream.writeData({
        type: 'id',
        content: id,
      });

      dataStream.writeData({
        type: 'title',
        content: title,
      });

      dataStream.writeData({
        type: 'clear',
        content: '',
      });

      const documentHandler = documentHandlersByArtifactKind.find(
        (documentHandlerByArtifactKind) =>
          documentHandlerByArtifactKind.kind === kind,
      );

      if (!documentHandler) {
        throw new Error(`No document handler found for kind: ${kind}`);
      }

<<<<<<< HEAD
      if (session.user?.id) {
        await dbActions.saveDocument({
          id,
          title,
          kind: kind as BlockKind, // Cast to BlockKind
          content: draftText,
          userId: session.user.id,
        });
      }
=======
      await documentHandler.onCreateDocument({
        id,
        title,
        dataStream,
        session,
      });

      dataStream.writeData({ type: 'finish', content: '' });
>>>>>>> 95a2af25

      return {
        id,
        title,
        kind,
        content: 'A document was created and is now visible to the user.',
      };
    },
  });<|MERGE_RESOLUTION|>--- conflicted
+++ resolved
@@ -1,20 +1,11 @@
 import { generateUUID } from '@/lib/utils';
 import { DataStreamWriter, tool } from 'ai';
 import { z } from 'zod';
-<<<<<<< HEAD
-import { customModel, imageGenerationModel } from '..';
-import { codePrompt } from '../prompts';
-// import { dbActions.saveDocument } from '@/lib/db/queries';
-import { Session } from 'next-auth';
-import { Model } from '../models';
-import { dbActions, BlockKind } from '@/lib/db/queries';
-=======
 import { Session } from 'next-auth';
 import {
   artifactKinds,
   documentHandlersByArtifactKind,
 } from '@/lib/artifacts/server';
->>>>>>> 95a2af25
 
 interface CreateDocumentProps {
   session: Session;
@@ -61,17 +52,6 @@
         throw new Error(`No document handler found for kind: ${kind}`);
       }
 
-<<<<<<< HEAD
-      if (session.user?.id) {
-        await dbActions.saveDocument({
-          id,
-          title,
-          kind: kind as BlockKind, // Cast to BlockKind
-          content: draftText,
-          userId: session.user.id,
-        });
-      }
-=======
       await documentHandler.onCreateDocument({
         id,
         title,
@@ -80,7 +60,6 @@
       });
 
       dataStream.writeData({ type: 'finish', content: '' });
->>>>>>> 95a2af25
 
       return {
         id,

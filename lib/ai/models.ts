<<<<<<< HEAD
import { openai } from '@ai-sdk/openai';
import { createAzure, azure } from '@ai-sdk/azure';
import { anthropic } from '@ai-sdk/anthropic';
import { fireworks } from '@ai-sdk/fireworks';
import {
  customProvider,
  extractReasoningMiddleware,
  wrapLanguageModel,
} from 'ai';

export const DEFAULT_CHAT_MODEL: string = 'chat-model-small';

export const myProvider = customProvider({
  languageModels: {
    'chat-model-small': openai('gpt-4o-mini'),
    'chat-model-large': azure("gpt-4o"),
    'chat-model-reasoning': wrapLanguageModel({
      model: anthropic('claude-3-7-sonnet-20250219'),
      middleware: extractReasoningMiddleware({ tagName: 'think' }),
    }),
    'title-model': openai('gpt-4-turbo'),
    'artifact-model': openai('gpt-4o-mini'),
  },
  imageModels: {
    'small-model': openai.image('dall-e-2'),
    'large-model': openai.image('dall-e-3'),
  },
});
=======
export const DEFAULT_CHAT_MODEL: string = 'chat-model';
>>>>>>> ccbc6493

interface ChatModel {
  id: string;
  name: string;
  description: string;
}

export const chatModels: Array<ChatModel> = [
  {
    id: 'chat-model',
    name: 'Chat model',
    description: 'Primary model for all-purpose chat',
  },
  {
    id: 'chat-model-reasoning',
    name: 'Reasoning model',
    description: 'Uses advanced reasoning',
  },
];<|MERGE_RESOLUTION|>--- conflicted
+++ resolved
@@ -1,4 +1,3 @@
-<<<<<<< HEAD
 import { openai } from '@ai-sdk/openai';
 import { createAzure, azure } from '@ai-sdk/azure';
 import { anthropic } from '@ai-sdk/anthropic';
@@ -27,9 +26,6 @@
     'large-model': openai.image('dall-e-3'),
   },
 });
-=======
-export const DEFAULT_CHAT_MODEL: string = 'chat-model';
->>>>>>> ccbc6493
 
 interface ChatModel {
   id: string;
